# Standard
import os
import re
import subprocess


class DownloadException(Exception):
    """An exception raised during downloading artifacts necessary to run lab."""


def download_model(
    gh_repo="https://github.com/open-labrador/cli.git",
    gh_release="latest",
    model_dir=".",
    pattern="",
):
    """
    Download and combine the model file from a GitHub repository source.

    Parameters:
    - gh_repo (str): The URL of the GitHub repository containing the model.
        Default: Open Labrador CLI repository.
    - gh_release (str): The GitHub release version of the model to download.
        Default is 'latest'.
    - model_dir(str): The local directory to download the model files into
    - pattern(str): Download only assets that match a glob pattern

    Returns:
    - a list of downloaded models
    """

    model_file_split_keyword = ".split."

    # Download GitHub release
    download_commands = [
        "gh",
        "release",
        "download",
        gh_release,
        "--repo",
        gh_repo,
        "--dir",
        model_dir,
    ]
    if pattern != "":
        download_commands.extend(["--pattern", pattern])
    if gh_release == "latest":
        download_commands.pop(3)  # remove gh_release arg to download the latest version
        if (
            pattern == ""
        ):  # Latest release needs to specify the pattern argument to download files
            download_commands.extend(["--pattern", "*"])
    try:
        create_subprocess(download_commands)
    except FileNotFoundError as exc:
        raise DownloadException("`gh` binary not found") from exc
    except subprocess.CalledProcessError as exc:
        raise DownloadException(f"error invoking `gh` command: {exc}") from exc

    # Get the list of local files
    ls_commands = ["ls", model_dir]
    ls_result = create_subprocess(ls_commands)
    file_list = ls_result.stdout.decode("utf-8").split("\n")
    file_list = [os.path.join(model_dir, f) for f in file_list]

    splitted_models = {}

    # Use Regex to capture model and files names that need to combine into one file.
    for file in file_list:
        if model_file_split_keyword in file:
            model_name_regex = "".join(
                ["([^ \t\n,]+)", model_file_split_keyword, "[^ \t\n,]+"]
            )
            regex_result = re.findall(model_name_regex, file)
            if regex_result:
                model_name = regex_result[0]
                if splitted_models.get(model_name):
                    splitted_models[model_name].append(file)
                else:
                    splitted_models[model_name] = [file]

    # Use the model and file names we captured to minimize the number of bash subprocess creations.
    combined_model_list = []
    for key, value in splitted_models.items():
        cat_commands = ["cat"]
        splitted_model_files = list(value)
        cat_commands.extend(splitted_model_files)
        cat_result = create_subprocess(cat_commands)
        if cat_result.stdout not in (None, b""):
            with open(key, "wb") as model_file:
                model_file.write(cat_result.stdout)
            rm_commands = ["rm"]
            rm_commands.extend(splitted_model_files)
            create_subprocess(rm_commands)
            combined_model_list.append(key)

    return combined_model_list


<<<<<<< HEAD
def clone_taxonomy(gh_repo='https://github.com/open-labrador/taxonomy.git',
                   gh_branch='main',
                   min_taxonomy=False):
=======
def clone_taxonomy(
    repository="https://github.com/open-labrador/taxonomy.git",
    branch="main",
    directory="taxonomy",
    filter_spec="",
):
>>>>>>> 97b43d5b
    """
    Clone the taxonomy repository from a Git repository source.

    Parameters:
    - repository (str): URL of the taxonomy git repository.
        Default is the Open Labrador taxonomy repository.
<<<<<<< HEAD
    - gh_branch (str): The GitHub branch of the taxonomy repository. Default is main
    - min_taxonomy(bool): Shallow clone the taxonomy repository with minimum size.
=======
    - branch (str): Git branch of the taxonomy repository. Default is main.
    - directory (str): Target directory where to clone the repository. Default is taxonomy.
    - filter_spec(str): Optional path to the git filter spec for git partial clone
>>>>>>> 97b43d5b

    Returns:
    - None
    """
    # Clone taxonomy repo
<<<<<<< HEAD
    git_clone_commands = ['git', 'clone', gh_repo, '--branch', gh_branch]
    if min_taxonomy:
        git_clone_commands.append('--depth=1')

=======
    git_clone_commands = ["git", "clone", repository]
    if filter_spec != "" and os.path.exists(filter_spec):
        # TODO: Add gitfilterspec to sparse clone GitHub repo
        git_filter_arg = "".join(["--filter=sparse:oid=", branch, ":", filter_spec])
        git_sparse_clone_flags = ["--sparse", git_filter_arg]
        git_clone_commands.extend(git_sparse_clone_flags)
    else:
        git_clone_commands.extend(["--branch", branch])
    git_clone_commands.extend([directory])
>>>>>>> 97b43d5b
    try:
        create_subprocess(git_clone_commands)
    except FileNotFoundError as exc:
        raise DownloadException("`git` binary not found") from exc
    except subprocess.CalledProcessError as exc:
        raise DownloadException("error cloning {repository}@{branch}: {exc}") from exc


def create_subprocess(commands):
    return subprocess.run(
        commands, stdout=subprocess.PIPE, stderr=subprocess.PIPE, check=True
    )<|MERGE_RESOLUTION|>--- conflicted
+++ resolved
@@ -97,53 +97,26 @@
     return combined_model_list
 
 
-<<<<<<< HEAD
 def clone_taxonomy(gh_repo='https://github.com/open-labrador/taxonomy.git',
                    gh_branch='main',
                    min_taxonomy=False):
-=======
-def clone_taxonomy(
-    repository="https://github.com/open-labrador/taxonomy.git",
-    branch="main",
-    directory="taxonomy",
-    filter_spec="",
-):
->>>>>>> 97b43d5b
     """
     Clone the taxonomy repository from a Git repository source.
 
     Parameters:
     - repository (str): URL of the taxonomy git repository.
         Default is the Open Labrador taxonomy repository.
-<<<<<<< HEAD
     - gh_branch (str): The GitHub branch of the taxonomy repository. Default is main
     - min_taxonomy(bool): Shallow clone the taxonomy repository with minimum size.
-=======
-    - branch (str): Git branch of the taxonomy repository. Default is main.
-    - directory (str): Target directory where to clone the repository. Default is taxonomy.
-    - filter_spec(str): Optional path to the git filter spec for git partial clone
->>>>>>> 97b43d5b
 
     Returns:
     - None
     """
     # Clone taxonomy repo
-<<<<<<< HEAD
     git_clone_commands = ['git', 'clone', gh_repo, '--branch', gh_branch]
     if min_taxonomy:
         git_clone_commands.append('--depth=1')
 
-=======
-    git_clone_commands = ["git", "clone", repository]
-    if filter_spec != "" and os.path.exists(filter_spec):
-        # TODO: Add gitfilterspec to sparse clone GitHub repo
-        git_filter_arg = "".join(["--filter=sparse:oid=", branch, ":", filter_spec])
-        git_sparse_clone_flags = ["--sparse", git_filter_arg]
-        git_clone_commands.extend(git_sparse_clone_flags)
-    else:
-        git_clone_commands.extend(["--branch", branch])
-    git_clone_commands.extend([directory])
->>>>>>> 97b43d5b
     try:
         create_subprocess(git_clone_commands)
     except FileNotFoundError as exc:
